<?php

/*
.---------------------------------------------------------------------------.
|  Software: JSON-Patch PHP library                                         |
|   Version: 0.0.1                                                          |
|      Site: https://github.com/mikemccabe/json-patch-php                   |
| ------------------------------------------------------------------------- |
|   License: TODO???                                                        |
'---------------------------------------------------------------------------'

Produce and apply JSON-patch objects.

Implements the IETF JSON-patch RFC 6902 and JSON-pointer RFC 6901:

http://tools.ietf.org/html/rfc6902
http://tools.ietf.org/html/rfc6901

Entry points
------------

- get($doc, $pointer) - get a value from a JSON document
- diff($src, $dst) - return patches to create $dst from $src
- patch($doc, $patches) - apply patches to $doc and return result

Arguments are PHP arrays, i.e. the output of
json_decode($json_string, 1).
JSON strings may also be used.

Return values are PHP arrays.

All structures are implemented directly as PHP arrays.
An array is considered to be 'associative' (e.g. like a JSON 'object')
if it contains at least one non-numeric key.

Because of this, empty arrays ([]) and empty objects ({}) compare
the same, and (for instance) an 'add' of a string key to an empty
array will succeed in this implementation where it might fail in
others.

$simplexml_mode is provided to help with working with arrays produced
from XML in the style of simplexml - e.g. repeated XML elements are
expressed as arrays.  When $simplexml_mode is enabled, leaves with
scalar values are implicitly treated as length-1 arrays, so this
test will succeed:

    { "comment": "basic simplexml array promotion",
      "doc": { "foo":1 },
      "patch": [ {"add":"/foo/1", "value":2} ],
      "expected": { "foo":[1, 2] } },

Also, when $simplexml_mode is true, 1-length arrays are converted to scalars
on return from patch().

*/


class JsonPatchException extends Exception { }


class JsonPatch
{
  // Follow a json-pointer address into a JSON document and return
  // the designated leaf value
  public static function get($doc, $pointer, $simplexml_mode=false)
  {
    $doc = self::json_to_array($doc);
    $pointer = self::json_to_array($pointer);

    $parts = self::decompose_pointer($pointer);
    return self::get_helper($doc, $parts, $simplexml_mode);
  }


  // Compute a list of json-patch structures representing the diff
  // between $src and $dst
  public static function diff($src, $dst)
  {
    $src = self::json_to_array($src);
    $dst = self::json_to_array($dst);

    return self::diff_values("", $src, $dst);
  }


  // Compute a new document from the supplied $doc and $patches.
  public static function patch($doc, $patches, $simplexml_mode=false)
  {
    $doc = self::json_to_array($doc);
    $patches = self::json_to_array($patches);

    // accept singleton patches
    if (count($patches) != 0 && !isset($patches[0]))
    {
      $patches = Array($patches);
    }

    foreach ($patches as $patch)
    {
      $op = trim($patch['op']); //one test in tests.json defines "op":" add"

      if (empty($op)) {
        throw new JsonPatchException("Operation member 'op' missing in "
          . json_encode($patch));
      }

      if (!in_array($op, array('add', 'remove', 'replace', 'move', 'copy', 'test'))) {
        throw new JsonPatchException("Unrecognized operation $op in "
          . json_encode($patch));
      }

      $parts = self::decompose_pointer($patch['path']);
      if (in_array($op, Array('test', 'add', 'replace')))
      {
        $value = $patch['value'];
      }
      if (in_array($op, Array('move', 'copy')))
      {
        $to_parts = self::decompose_pointer($patch['to']);
      }

      if ($op === 'add')
      {
        $doc = self::do_op($doc, $op, $parts, $value, $simplexml_mode);
      }
      else if ($op == 'replace')
      {
        $doc = self::do_op($doc, $op, $parts, $value, $simplexml_mode);
      }
      else if ($op == 'remove')
      {
        $doc = self::do_op($doc, $op, $parts, null, $simplexml_mode);
      }

      else if ($op == 'test')
      {
        self::test($doc, $parts, $value, $simplexml_mode);
      }

      else if ($op == 'copy')
      {
        $value = self::get_helper($doc, $parts, $simplexml_mode);
        $doc = self::do_op($doc, 'add', $to_parts, $value, $simplexml_mode);
      }
      else if ($op == 'move')
      {
        $value = self::get_helper($doc, $parts, $simplexml_mode);
        $doc = self::do_op($doc, 'remove', $parts, null, $simplexml_mode);
        $doc = self::do_op($doc, 'add', $to_parts, $value, $simplexml_mode);
      }
    }

    if ($simplexml_mode)
      $doc = self::re_singletize($doc);

    return $doc;
  }


  public static function compose_pointer($parts)
  {
    $result = "";
    foreach($parts as $part)
    {
      $part = str_replace('~', '~0', $part);
      $part = str_replace('/', '~1', $part);
      $result = $result . "/" . $part;
    }
    return $result;
  }


  public static function escape_pointer_part($part)
  {
    $part = str_replace('~', '~0', $part);
    $part = str_replace('/', '~1', $part);
    return $part;
  }


  // Private functions follow

  // This one just does leaves
/*   private static function ds2($doc) { */
/*     if (!is_array($doc)) */
/*       return($doc); */
/*     $result = array(); */
/*     foreach(array_keys($doc) as $key) */
/*     { */
/*       if (self::is_associative($doc) */
/*           && !(is_array($doc[$key]) || self::is_associative($doc[$key]))) */
/*       { */
/*         $result[$key] = array(self::ds2($doc[$key])); */
/*       } */
/*       else */
/*       { */
/*         $result[$key] = self::ds2($doc[$key]); */
/*       } */
/*     } */
/*     return $result; */
/*   } */

  // Walk through an associative array and make every value
  // into an array if it isn't one already.
/*   private static function de_singletize($doc, $in_array=false) */
/*   { */
/*     $result = array(); */
/*     foreach(array_keys($doc) as $key) */
/*     { */
/*       if (!is_array($doc[$key])) */
/*       { */
/*         if ($in_array) */
/*         { */
/*           $result[$key] = $doc[$key]; */
/*         } */
/*         else */
/*         { */
/*           $result[$key] = array($doc[$key]); */
/*         } */
/*       } */
/*       else if (self::is_associative($doc[$key])) */
/*       { */
/*         if ($in_array) { */
/*           $result[$key] = self::de_singletize($doc[$key]); */
/*         } else { */
/*           $result[$key] = array(self::de_singletize($doc[$key])); */
/*         } */
/*       } */
/*       else */
/*       { */
/*         $result[$key] = self::de_singletize($doc[$key], true); */
/*       } */
/*     } */
/*     return $result; */
/*   } */

/*  <frotz/> -> 0-length array, whereas*/
/*  <fizz>wizz</fizz> -> "wizz" */


  // Walk through the doc and turn every 1-length array into a
  // singleton value.  This follows SimpleXML behavior.
  private static function re_singletize($doc)
  {
    if (!is_array($doc))
      return $doc;

    if (isset($doc[0]) && count($doc) == 1)
      return self::re_singletize($doc[0]);

    $result = array();
    foreach(array_keys($doc) as $key)
    {
      $result[$key] = self::re_singletize($doc[$key]);
    }
    return $result;
  }


  private static function json_to_array($json)
  {
    if (!is_array($json))
    {
      $json_str = $json;
      $json = json_decode($json_str, 1);
      if (is_null($json))
      {
        throw new JsonPatchException("Invalid JSON: " . $json_str);
      }
    }
    return $json;
  }


  private static function decompose_pointer($pointer)
  {
    $parts = explode('/', $pointer);
    if (array_shift($parts) !== "")
    {
      throw new JsonPatchException("Location must start with / in $pointer");
    }
    for ($i = 0; $i < count($parts); $i++)
    {
      $parts[$i] = str_replace('~1', '/', $parts[$i]);
      $parts[$i] = str_replace('~0', '~', $parts[$i]);
    }
    return $parts;
  }


  // diff support functions


  // Dispatch to a recursive diff_assoc or diff_array call if needed,
  // or emit a patch to replace the current value.
  private static function diff_values($path, $value, $other)
  {
    // manually handle the {}-looks-like-[] case, when other is associative
    if ((count($value) == 0 || count($other) == 0)
        && (self::is_associative($value) || self::is_associative($other)))
    {
      return self::diff_assoc($path, $value, $other);
    }
    else if (self::is_associative($value) && self::is_associative($other))
    {
      return self::diff_assoc($path, $value, $other);
    }
    else if (is_array($value) && !self::is_associative($value)
             && is_array($other) && !self::is_associative($value))
    {
      return self::diff_array($path, $value, $other);
    }
    else
    {
      if ($value !== $other)
      {
        return array(array("op" => "replace", "path" => "$path", "value" => $other));
      }
    }
    return array();
  }


  // Walk associative arrays $src and $dst, returning a list of patches
  private static function diff_assoc($path, $src, $dst)
  {
    $result = array();
<<<<<<< HEAD
    if (count($src) == 0 && count($dst) != 0) {
      $result[] = array("op" => "replace", "path" => "$path", "value" => $dst);
    } else {
      foreach (array_keys($src) as $key)
=======
    foreach (array_keys($src) as $key)
    {
      $ekey = self::escape_pointer_part($key);
      if (!array_key_exists($key, $dst))
      {
        $result[] = array("op" => "remove", "path" => "$path/$ekey");
      }
      else
>>>>>>> f21039df
      {
        $ekey = self::escape_pointer_part($key);
        if (!array_key_exists($key, $dst))
        {
          $result[] = array("remove" => "$path/$ekey");
        }
        else
        {
          $result = array_merge($result,
                                self::diff_values("$path/$ekey",
                                                  $src[$key], $dst[$key]));
        }
      }
      foreach (array_keys($dst) as $key)
      {
<<<<<<< HEAD
        if (!array_key_exists($key, $src))
        {
          $ekey = self::escape_pointer_part($key);
          $result[] = array("add" => "$path/$ekey", "value" => $dst[$key]);
        }
=======
        $ekey = self::escape_pointer_part($key);
        $result[] = array("op" => "add", "path" => "$path/$ekey", "value" => $dst[$key]);
>>>>>>> f21039df
      }
    }
    return $result;
  }


  // Walk simple arrays $src and $dst, returning a list of patches
  private static function diff_array($path, $src, $dst)
  {
    $result = array();
    $lsrc = count($src);
    $ldst = count($dst);
    $max = ($lsrc > $ldst) ? $lsrc : $ldst;

    // Walk backwards through arrays, starting with longest
    $i = $max - 1;
    while ($i >= 0) // equivalent for loop didn't work?
    {
      if ($i < $lsrc && $i < $ldst)
      {
        $result = array_merge($result,
                              self::diff_values("$path/$i",
                                                $src[$i], $dst[$i]));
      }
      else if ($i < $ldst)
      {
        $result[] = array("op" => "add", "path" => "$path/$i", "value" => $dst[$i]);
      }
      else if ($i < $lsrc)
      {
        $result[] = array("op" => "remove", "path" => "$path/$i");
      }
      $i--;
    }
    return $result;
  }


  // patch support functions


  // Implements the 'test' op
  private static function test($doc, $parts, $value, $simplexml_mode)
  {
    $found = self::get_helper($doc, $parts, $simplexml_mode);

    if (!self::arrays_are_equal($found, $value))
    {
      throw new JsonPatchException("'test' target value different - expected "
                                   . json_encode($value) . ", found "
                                   . json_encode($found));
    }
  }


  // Helper for get() and 'copy', 'move', 'test' ops - get a value from a doc.
  private static function get_helper($doc, $parts, $simplexml_mode)
  {
    $part = array_shift($parts);
    if (!array_key_exists($part, $doc))
    {
      throw new JsonPatchException("Location '$part' not found in target doc");
    }
    if (count($parts) > 0)
    {
      if ($simplexml_mode
          && count($parts) == 1 // XXXmm needed?
          && ($parts[0] == '0' || $parts[0] == '1')
          && self::is_associative($doc) && !is_array($doc[$part]))
      {
        return self::get_helper(array($doc[$part]), $parts, $simplexml_mode);
      }
      else
      {
        return self::get_helper($doc[$part], $parts, $simplexml_mode);
      }
    }
    else
    {
      return $doc[$part];
    }
  }


  // Test whether a php array looks 'associative' - does it have
  // any non-numeric keys?
  //
  // note: is_associative(array()) === false
  private static function is_associative($a)
  {
    if (!is_array($a))
    {
      return false;
    }
    foreach (array_keys($a) as $key)
    {
      if (is_string($key))
      {
        return true;
      }
    }
    return false;
  }


  private static function recursive_ksort($array) {
    if (!is_array($array))
    {
      return $array;
    }
    ksort($array);
    foreach (array_keys($array) as $key) {
      $array[$key] = self::recursive_ksort($array[$key]);
    }
    return $array;
  }


  private static function arrays_are_equal($a1, $a2)
  {
    if (is_array($a1)) $a1 = self::recursive_ksort($a1);
    if (is_array($a2)) $a2 = self::recursive_ksort($a2);
    return json_encode($a1) === json_encode($a2);
  }


  // Apply a single op to modify the given document.
  //
  // As php arrays are not passed by reference, this function works
  // recursively, rebuilding complete subarrays that need changing;
  // the revised subarray is changed in the parent array before returning it.
  private static function do_op($doc, $op, $parts, $value, $simplexml_mode)
  {
    // recur until we get to the target
    $part = array_shift($parts);

    if (count($parts) > 0)
    {
      if (!array_key_exists($part, $doc))
      {
        throw new JsonPatchException("'$op' location '$part' not in target doc");
      }
      // recur, adding resulting sub-doc into doc returned to caller

      // special case for simplexml-style behavior - make singleton
      // scalar leaves look like 1-length arrays
      if ($simplexml_mode
          && count($parts) == 1 // XXXmm needed?
          && ($parts[0] == '0' || $parts[0] == '1')
          && self::is_associative($doc) && !is_array($doc[$part]))
      {
        $doc[$part] = self::do_op(array($doc[$part]), $op, $parts, $value,
                                  $simplexml_mode);
      }
      else
      {
        $doc[$part] = self::do_op($doc[$part], $op, $parts, $value,
                                  $simplexml_mode);
      }
      return $doc;
    }

    // at target
    if (!is_array($doc))
    {
      throw new JsonPatchException('Target must be array or associative array');
    }

    if (!self::is_associative($doc)) // N.B. returns false for empty arrays
    {
      if (count($doc) && !is_numeric($part))
      {
      throw new JsonPatchException('Non-array operation on array target');
      }
      else
      {
        // check range, if numeric
        if (is_numeric($part) &&
            ($part < 0 || (($op == 'remove' && $part >= count($doc))
                           || ($op != 'remove' && $part > count($doc)))))
        {
          throw new JsonPatchException("Can't operate outside of array bounds");
        }
      }
    }

    if ($op == 'add')
    {
      if (!self::is_associative($doc) && is_numeric($part))
      {
        array_splice($doc, $part, 0, Array($value));
      }
      else
      {
        if (array_key_exists($part, $doc) && !is_null($doc[$part]))
        {
          throw new JsonPatchException("'add' target '$part' already set");
        }
        $doc[$part] = $value;
      }
    }

    else if ($op == 'replace')
    {
      if (is_numeric($part))
      {
        array_splice($doc, $part, 1, Array($value));
      }
      else
      {
        if (!array_key_exists($part, $doc))
        {
          throw new JsonPatchException("'replace' target '$part' not already set");
        }
        $doc[$part] = $value;
      }
    }

    else if ($op == 'remove')
    {
      if (is_numeric($part))
      {
        array_splice($doc, $part, 1);
      }
      else
      {
        if (!array_key_exists($part, $doc))
        {
          throw new JsonPatchException("'remove' target '$part' not already set");
        }
        unset($doc[$part]);
      }
    }
    return $doc;
  }


  // Compute a new document from the supplied $doc and $patches.
  public static function patch_xml($doc, $patches)
  {
    $doc = self::json_to_array($doc);
    $patches = self::json_to_array($patches);

    // accept singleton patches
    if (count($patches) != 0 && !isset($patches[0]))
    {
      $patches = Array($patches);
    }

    foreach ($patches as $patch)
    {
      $op = trim($patch['op']); //one test in tests.json defines "op":" add"

      if (empty($op)) {
        throw new JsonPatchException("Operation member 'op' missing in "
          . json_encode($patch));
      }

      if (!in_array($op, array('add', 'remove', 'replace', 'move', 'copy', 'test'))) {
        throw new JsonPatchException("Unrecognized operation $op in "
          . json_encode($patch));
      }

      $parts = self::decompose_pointer($patch['path']);
      if (in_array($op, Array('test', 'add', 'replace')))
      {
        $value = $patch['value'];
      }
      if (in_array($op, Array('move', 'copy')))
      {
        $to_parts = self::decompose_pointer($patch['to']);
      }

      if ($op === 'add')
      {
        $doc = self::do_op_xml($doc, $op, $parts, $value);
      }
    }

    return $doc;
  }



  // Apply a single op to modify the given document.
  private static function do_op_xml($doc, $op, $parts, $value=null)
  {
    // recur until we get to the target
    $part = array_shift($parts);
    if (count($parts) > 0)
    {
      if (!isset($doc->{$part}))
      {
        throw new JsonPatchException("'$op' location '$part' not in target doc");
      }
      // recur, adding resulting sub-doc into doc returned to caller
      self::do_op_xml($doc->{$part}, $op, $parts, $value);
      return $doc;
    }

    if ($op == 'add')
    {
      // XXX numeric case needed
      {
        if (isset($doc->{$part}))
        {
          // replace this, as nu semantics are:
          // if it exists, and the thingping is numeric, then expando.

          throw new JsonPatchException("'add' target '$part' already set");
        }
        $doc->addChild($part, $value);
      }
    }
    return $doc;
  }
}<|MERGE_RESOLUTION|>--- conflicted
+++ resolved
@@ -325,26 +325,15 @@
   private static function diff_assoc($path, $src, $dst)
   {
     $result = array();
-<<<<<<< HEAD
     if (count($src) == 0 && count($dst) != 0) {
       $result[] = array("op" => "replace", "path" => "$path", "value" => $dst);
     } else {
       foreach (array_keys($src) as $key)
-=======
-    foreach (array_keys($src) as $key)
-    {
-      $ekey = self::escape_pointer_part($key);
-      if (!array_key_exists($key, $dst))
-      {
-        $result[] = array("op" => "remove", "path" => "$path/$ekey");
-      }
-      else
->>>>>>> f21039df
       {
         $ekey = self::escape_pointer_part($key);
         if (!array_key_exists($key, $dst))
         {
-          $result[] = array("remove" => "$path/$ekey");
+          $result[] = array("op" => "remove", "path" => "$path/$ekey");
         }
         else
         {
@@ -355,16 +344,11 @@
       }
       foreach (array_keys($dst) as $key)
       {
-<<<<<<< HEAD
         if (!array_key_exists($key, $src))
         {
           $ekey = self::escape_pointer_part($key);
-          $result[] = array("add" => "$path/$ekey", "value" => $dst[$key]);
-        }
-=======
-        $ekey = self::escape_pointer_part($key);
-        $result[] = array("op" => "add", "path" => "$path/$ekey", "value" => $dst[$key]);
->>>>>>> f21039df
+          $result[] = array("op" => "add", "path" => "$path/$ekey", "value" => $dst[$key]);
+        }
       }
     }
     return $result;
